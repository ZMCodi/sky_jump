"""
Infinite vertical platformer game made with tkinter
"""

import tkinter as tk
import time
from random import randint as rand, uniform as randf, choice
from player_class import Player
from platform_class import PlatformManager
from camera_class import Camera
from scores import ScoreManager
from difficulty import DifficultyManager
from constants import *


class Game(tk.Tk):
    """
    Main game class that creates and sets up the game window, canvas and handle game loops

    Attributes:
        canvas (tk.Canvas): Main game canvas where game elements are drawn
    """
    def __init__(self):
        """Initialize game window and canvas"""
        super().__init__()

        # Configure window
        self.title(WINDOW_TITLE)
        self.resizable(False, False) # Maintain constant window dimension

        # Center window on the screen
        screen_width = self.winfo_screenwidth()
        screen_height = self.winfo_screenheight()
        x = (screen_width - WINDOW_WIDTH) // 2
        y = (screen_height - WINDOW_HEIGHT) // 2
        self.geometry(f"{WINDOW_WIDTH}x{WINDOW_HEIGHT}+{x}+{y}")


        # Create and configure canvas
        self.canvas = tk.Canvas(
            self,
            width = WINDOW_WIDTH,
            height = WINDOW_HEIGHT,
            bg = BG_COLOR
        )
        
        self.canvas.pack()

        # Game state variables
        self.is_running = False
        self.last_update = time.time()

        # Quit game when exit button is pressed
        self.protocol("WM_DELETE_WINDOW", self.quit_game)

        # Create player instance
        player_x = WINDOW_WIDTH // 2
        player_y = WINDOW_HEIGHT - PLAYER_HEIGHT
        self.player = Player(self.canvas, player_x, player_y)

        # Set up keyboard controls
        self.setup_controls()

        # Create managers
        self.difficulty_manager = DifficultyManager()
        self.score_manager = ScoreManager()
        self.platform_manager = PlatformManager(self.canvas, self.difficulty_manager)

        # Create camera object
        self.camera = Camera()

        # Sets up and manage score and boosts
        self.score_manager.register_callback('on_boost', self.player.handle_boost)
        self.score_manager.register_callback('on_boost_expire', self.player.handle_boost_expire)

        # Handles player death
        self.platform_manager.register_callback('on_death', self.handle_player_death)
        self.is_game_over = False
        self.game_over_screen = None

    def setup_controls(self):
        """
        Configure key bindings for player control
        """

        # Movement controls
        self.bind('<Left>', lambda e: self.player.start_move_left())
        self.bind('<Right>', lambda e: self.player.start_move_right())
        self.bind('<space>', lambda e: self.player.jump())

        # Handle key release for smoother movement
        self.bind('<KeyRelease-Left>', lambda e: self.player.stop_move_left())
        self.bind('<KeyRelease-Right>', lambda e: self.player.stop_move_right())

    def run(self):
        """
        Main game loop that handles the rendering and updates
        """

        self.is_running = True
        self.game_loop()

    
    def game_loop(self):
        """
        Actual game loop logic and timing
        """
        if self.is_running:
            current_time = time.time()
            
            if not self.is_game_over:
                # Only calculate diff_time and update game state if game is active
                diff_time = current_time - self.last_update
<<<<<<< HEAD
                # Cap maximum diff_time to prevent huge jumps
                diff_time = min(diff_time, FRAME_TIME_SECONDS * 3)
                self.update(diff_time)
=======
                self.last_update = current_time

                # Update game state
                self.update_game(diff_time)

                # Render frame
>>>>>>> 828a3a85
                self.render()
            else:
                # Show game over screen if it hasn't been shown yet
                if not self.game_over_screen:
                    self.show_game_over_screen()
                    
            self.last_update = current_time
            
            # Schedule next frame
            self.after(FRAME_TIME, self.game_loop)


<<<<<<< HEAD

    def update(self, diff_time):
=======
    def update_game(self, diff_time):
>>>>>>> 828a3a85
        """
        Update game states

        Args:
            diff_time (float): Time since last update in seconds
        """

        # Update player first
        old_player_x = self.player.x
        self.player.update(diff_time)

        # Update camera to follow player
        self.camera.update(self.player)

        # Update score and difficulty
        score = self.score_manager.update(self.player.y)
        self.difficulty_manager.update_difficulty(score)

        # Update platform manager
        self.platform_manager.update(self.player.y, diff_time)

        # Check player collision with platforms
        for platform in self.platform_manager.get_platforms():
            if platform.check_collision(self.player):
                # Collision logic
                self.player.y = platform.y - self.player.height
                self.player.y_velocity = 0
                self.player.is_jumping = False

                # Adjust player movement with moving platforms
                if platform.type in [TYPE_MOVING, TYPE_WRAPPING]:
                    platform_movement = platform.velocity * diff_time
                    self.player.x += platform_movement

        # Check if player died
        self.platform_manager.check_player_death(self.player)


    def render(self):
        """
        Draw current game state to canvas
        """

        # Clears canvas
        self.canvas.delete('all')

        # Render platforms with camera offset
        for platform in self.platform_manager.get_platforms():
            platform.render(self.camera.y)

        # Render player with camera offset
        player_x1 = self.player.x
        player_y1 = self.player.y - self.camera.y
        player_x2 = player_x1 + self.player.width
        player_y2 = player_y1 + self.player.height

        # Create player
        self.canvas_object = self.canvas.create_rectangle(
            player_x1, player_y1, player_x2, player_y2,
            fill = self.player.color,
            outline = "grey",
            tags = "player"
        )

        # Add display text
        display_info = self.score_manager.get_display_text()
        

        # Add score text
        score_info = display_info['score_info']
        self.canvas.create_text(
            score_info['pos'][0], score_info['pos'][1],
            text=score_info['text'],
            anchor="nw",
            fill=score_info['color'],
            font=score_info['font']
        )

        # Add boost text
        boost_info = display_info['boost_info']
        if boost_info:
            self.canvas.create_text(
                boost_info['pos'][0], boost_info['pos'][1],
                text=boost_info['text'],
                anchor="ne",
                fill=boost_info['color'],
                font=boost_info['font']
            )

    def quit_game(self):
        """
        Exit game cleanly
        """
        self.is_running = False
        self.destroy()

    def handle_player_death(self):
        """Handles proper steps when player dies"""

        # Stop game loop
        print("Player died!")  # Debug print
        self.is_game_over = True

    def show_game_over_screen(self):
        """Shows game over screen elements"""
        # Clear everything
        self.canvas.delete('all')
        
        # Store all game over elements
        self.game_over_screen = []
        
        # Reset timing immediately when showing game over screen
        self.last_update = time.time()
        
        # Game Over text
        game_over_text = self.canvas.create_text(
            WINDOW_WIDTH / 2, WINDOW_HEIGHT / 3,
            text="GAME OVER",
            anchor="center",
            fill="red",
            font=("Arial Bold", 25)
        )
        self.game_over_screen.append(game_over_text)

        # Score text
        score_text = self.canvas.create_text(
            WINDOW_WIDTH / 2,
            WINDOW_HEIGHT / 2,
            text=f"Final Score: {self.score_manager.get_score()}",
            anchor="center",
            fill="black",
            font=("Arial Bold", 15)
        )
        self.game_over_screen.append(score_text)

        # Create replay button
        replay_button = tk.Button(
            self,
            text="Play Again",
            command=self.start_new_game,
            font=("Arial Bold", 12)
        )
        
        button_window = self.canvas.create_window(
            WINDOW_WIDTH / 2,
            2 * WINDOW_HEIGHT / 3,
            window=replay_button
        )
        self.game_over_screen.append(button_window)
        
<<<<<<< HEAD
=======
        # Force update
        self.update_game()
>>>>>>> 828a3a85


    def start_new_game(self):
        """Resets everything and starts the game again"""
        # Clean up canvas
        self.canvas.delete('all')
        
<<<<<<< HEAD
        # Get score for leaderboard
        final_score = self.score_manager.get_score()

=======
>>>>>>> 828a3a85
        if self.game_over_screen:
            for element in self.game_over_screen:
                self.canvas.delete(element)
            self.game_over_screen = None

        # Store final score before reset
        final_score = self.score_manager.get_score()
        
        # Reset game state
        self.is_game_over = False
        
        # Reset all managers
        self.difficulty_manager.reset()
        self.score_manager.reset()
        self.platform_manager.reset()
        self.player.reset()
        self.camera.reset()
<<<<<<< HEAD

        self.canvas.delete('all')

        # Reset timing before restarting game loop
        self.last_update = time.time()
        
        # Restart game loop
        self.is_running = True
=======
        
        # Reset timing
        self.last_update = time.time()
        self.is_running = True
        
        # Restart game loop
        self.game_loop()
>>>>>>> 828a3a85




    





if __name__ == "__main__":
    game = Game()
    game.run()
    game.mainloop()


# TODO: Game Classes Structure
#   - Game (main game class)
#   - Player (player character)
#   - Platform (platforms to jump on)
#   - Menu (menu system)
#   - ScoreBoard (handling scores)

# TODO: Core Game Features
#   - Game loop
#   - Window setup
#   - Player movement
#   - Platform generation
#   - Collision detection
#   - Gravity physics

# TODO: Additional Features
#   - Menu system
#   - Key binding customization
#   - Scoring system
#   - Leaderboard
#   - Save/Load functionality
#   - Pause menu
#   - Boss key
#   - Cheat codes
#   - Difficulty settings

# TODO: Main game structure below<|MERGE_RESOLUTION|>--- conflicted
+++ resolved
@@ -111,18 +111,9 @@
             if not self.is_game_over:
                 # Only calculate diff_time and update game state if game is active
                 diff_time = current_time - self.last_update
-<<<<<<< HEAD
                 # Cap maximum diff_time to prevent huge jumps
                 diff_time = min(diff_time, FRAME_TIME_SECONDS * 3)
                 self.update(diff_time)
-=======
-                self.last_update = current_time
-
-                # Update game state
-                self.update_game(diff_time)
-
-                # Render frame
->>>>>>> 828a3a85
                 self.render()
             else:
                 # Show game over screen if it hasn't been shown yet
@@ -135,12 +126,8 @@
             self.after(FRAME_TIME, self.game_loop)
 
 
-<<<<<<< HEAD
 
     def update(self, diff_time):
-=======
-    def update_game(self, diff_time):
->>>>>>> 828a3a85
         """
         Update game states
 
@@ -291,11 +278,6 @@
         )
         self.game_over_screen.append(button_window)
         
-<<<<<<< HEAD
-=======
-        # Force update
-        self.update_game()
->>>>>>> 828a3a85
 
 
     def start_new_game(self):
@@ -303,12 +285,9 @@
         # Clean up canvas
         self.canvas.delete('all')
         
-<<<<<<< HEAD
         # Get score for leaderboard
         final_score = self.score_manager.get_score()
 
-=======
->>>>>>> 828a3a85
         if self.game_over_screen:
             for element in self.game_over_screen:
                 self.canvas.delete(element)
@@ -326,7 +305,6 @@
         self.platform_manager.reset()
         self.player.reset()
         self.camera.reset()
-<<<<<<< HEAD
 
         self.canvas.delete('all')
 
@@ -335,15 +313,6 @@
         
         # Restart game loop
         self.is_running = True
-=======
-        
-        # Reset timing
-        self.last_update = time.time()
-        self.is_running = True
-        
-        # Restart game loop
-        self.game_loop()
->>>>>>> 828a3a85
 
 
 
